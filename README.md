# TensorFlow Cloud

The TensorFlow Cloud repository provides APIs that will allow to easily go from debugging, training, tuning your Keras and TensorFlow code in a local environment to distributed training/tuning on Cloud.

## Introduction

- [TensorFlow Cloud `run` API](https://github.com/tensorflow/cloud/blob/master/src/python/tensorflow_cloud/core/README.md)

- [TensorFlow Cloud Tuner](https://github.com/tensorflow/cloud/blob/master/src/python/tensorflow_cloud/tuner/README.md)

## TensorFlow Cloud `run` API for GCP training/tuning

### Installation

#### Requirements

- Python >= 3.5
- [A Google Cloud project](https://cloud.google.com/ai-platform/docs/getting-started-keras#set_up_your_project)
- An [authenticated GCP account](https://cloud.google.com/ai-platform/docs/getting-started-keras#authenticate_your_gcp_account)
- [Google AI platform](https://cloud.google.com/ai-platform/) APIs enabled for your GCP account. We use the AI platform for deploying docker images on GCP.
- Either a functioning version of [docker](https://docs.docker.com/engine/install/) if you want to use a local docker process for your build, or [create a cloud storage bucket](https://cloud.google.com/ai-platform/docs/getting-started-keras#create_a_bucket) to use with [Google Cloud build](https://cloud.google.com/cloud-build) for docker image build and publishing.
- [Authenticate to your Docker Container Registry](https://cloud.google.com/container-registry/docs/advanced-authentication#gcloud-helper)
- (optional) [nbconvert](https://nbconvert.readthedocs.io/en/latest/) if you are using a notebook file as `entry_point` as shown in [usage guide #4](#usage-guide).

For detailed end to end setup instructions, please see [Setup instructions](#setup-instructions).

#### Install latest release

```shell
pip install -U tensorflow-cloud
```

#### Install from source

```shell
git clone https://github.com/tensorflow/cloud.git
cd cloud
pip install src/python/.
```

### High level overview

TensorFlow Cloud package provides the `run` API for training your models on GCP. To start, let's walk through a simple workflow using this API.

1. Let's begin with a Keras model training code such as the following, saved as `mnist_example.py`.

```python
import tensorflow as tf

(x_train, y_train), (_, _) = tf.keras.datasets.mnist.load_data()

x_train = x_train.reshape((60000, 28 * 28))
x_train = x_train.astype('float32') / 255

model = tf.keras.Sequential([
  tf.keras.layers.Dense(512, activation='relu', input_shape=(28 * 28,)),
  tf.keras.layers.Dropout(0.2),
  tf.keras.layers.Dense(10, activation='softmax')
])

model.compile(loss='sparse_categorical_crossentropy',
              optimizer=tf.keras.optimizers.Adam(),
              metrics=['accuracy'])

model.fit(x_train, y_train, epochs=10, batch_size=128)
```

2. After you have tested this model on your local environment for a few epochs, probably with a small dataset, you can train the model on Google Cloud by writing the following simple script `scale_mnist.py`.

```python
import tensorflow_cloud as tfc
tfc.run(entry_point='mnist_example.py')
```

Running `scale_mnist.py` will automatically apply TensorFlow [one device strategy](https://www.tensorflow.org/api_docs/python/tf/distribute/OneDeviceStrategy) and train your model at scale on Google Cloud Platform. Please see the [usage guide](#usage-guide) section for detailed instructions and additional API parameters.

3. You will see an output similar to the following on your console. This information can be used to track the training job status. 

```shell
user@desktop$ python scale_mnist.py
Job submitted successfully.
Your job ID is:  tf_cloud_train_519ec89c_a876_49a9_b578_4fe300f8865e
Please access your job logs at the following URL:
https://console.cloud.google.com/mlengine/jobs/tf_cloud_train_519ec89c_a876_49a9_b578_4fe300f8865e?project=prod-123
```

### Setup instructions

End to end instructions to help set up your environment for Tensorflow Cloud.

1. Create a new local directory

```shell
mkdir tensorflow_cloud
cd tensorflow_cloud
```

2. Make sure you have `python >= 3.5`

```shell
python -V
```

3. Set up virtual environment

```shell
virtualenv tfcloud --python=python3
source tfcloud/bin/activate
```

4. [Set up your Google Cloud project](https://cloud.google.com/ai-platform/docs/getting-started-keras#set_up_your_project)

Verify that gcloud sdk is installed.

```shell
which gcloud
```

Set default gcloud project

```shell
export PROJECT_ID=<your-project-id>
gcloud config set project $PROJECT_ID
```

5. [Authenticate your GCP account](https://cloud.google.com/ai-platform/docs/getting-started-keras#authenticate_your_gcp_account)

Create a service account.

```shell
export SA_NAME=<your-sa-name>
gcloud iam service-accounts create $SA_NAME
gcloud projects add-iam-policy-binding $PROJECT_ID \
    --member serviceAccount:$SA_NAME@$PROJECT_ID.iam.gserviceaccount.com \
    --role 'roles/editor'
```

Create a key for your service account.

```shell
gcloud iam service-accounts keys create ~/key.json --iam-account $SA_NAME@$PROJECT_ID.iam.gserviceaccount.com
```

Create the GOOGLE_APPLICATION_CREDENTIALS environment variable.

```shell
export GOOGLE_APPLICATION_CREDENTIALS=~/key.json
```

6. [Create a Cloud Storage bucket](https://cloud.google.com/ai-platform/docs/getting-started-keras#create_a_bucket). Using [Google Cloud build](https://cloud.google.com/cloud-build) is the recommended method for building and publishing docker images, although we optionally allow for local [docker daemon process](https://docs.docker.com/config/daemon/#start-the-daemon-manually) depending on your specific needs.

```shell
BUCKET_NAME="your-bucket-name"
REGION="us-central1"
gcloud auth login
gsutil mb -l $REGION gs://$BUCKET_NAME
```

(optional for local docker setup)
```shell
sudo dockerd
```

7. Install [nbconvert](https://nbconvert.readthedocs.io/en/latest/) if you plan to use a notebook file `entry_point` as shown in [usage guide #4](#usage-guide).

```shell
pip install nbconvert
```

8. Install latest release of tensorflow-cloud

```shell
pip install tensorflow-cloud
```

### Usage guide

As described in the [high level overview](#high-level-overview), the `run` API allows you to train your models at scale on GCP. The [`run`](https://github.com/tensorflow/cloud/blob/master/src/python/core/run.py#L31) API can be used in four different ways. This is defined by where you are running the API (Terminal vs IPython notebook), and your `entry_point` parameter. `entry_point` is an optional Python script or notebook file path to the file that contains your TensorFlow Keras training code. This is the most important parameter in the API.


```python
run(entry_point=None,
    requirements_txt=None,
    distribution_strategy='auto',
    docker_base_image=None,
    chief_config='auto',
    worker_config='auto',
    worker_count=0,
    entry_point_args=None,
    stream_logs=False,
    docker_image_bucket_name=None,
    job_labels=None,
    **kwargs)
```

**1. Using a python file as `entry_point`.**

If you have your `tf.keras` model in a python file (`mnist_example.py`), then you can write the following simple script (`scale_mnist.py`) to scale your model on GCP.

```python
import tensorflow_cloud as tfc
tfc.run(entry_point='mnist_example.py')
```

Please note that all the files in the same directory tree as `entry_point` will be packaged in the docker image created, along with the `entry_point` file. It's recommended to create a new directory to house each cloud project which includes necessary files and nothing else, to optimize image build times. 

**2. Using a notebook file as `entry_point`.**

If you have your `tf.keras` model in a notebook file (`mnist_example.ipynb`), then you can write the following simple script (`scale_mnist.py`) to scale your model on GCP.

```python
import tensorflow_cloud as tfc
tfc.run(entry_point='mnist_example.ipynb')
```

Please note that all the files in the same directory tree as `entry_point` will be packaged in the docker image created, along with the `entry_point` file. Like the python script `entry_point` above, we recommended creating a new directory to house each cloud project which includes necessary files and nothing else, to optimize image build times. 

**3. Using `run` within a python script that contains the `tf.keras` model.**

You can use the `run` API from within your python file that contains the `tf.keras` model (`mnist_scale.py`). In this use case, `entry_point` should be `None`. The `run` API can be called anywhere and the entire file will be executed remotely. The API can be called at the end to run the script locally for debugging purposes (possibly with fewer epochs and other flags).

```python
import tensorflow_datasets as tfds
import tensorflow as tf
import tensorflow_cloud as tfc

tfc.run(
    entry_point=None,
    distribution_strategy='auto',
    requirements_txt='requirements.txt',
    chief_config=tfc.MachineConfig(
            cpu_cores=8,
            memory=30,
            accelerator_type=tfc.AcceleratorType.NVIDIA_TESLA_T4,
            accelerator_count=2),
    worker_count=0)

datasets, info = tfds.load(name='mnist', with_info=True, as_supervised=True)
mnist_train, mnist_test = datasets['train'], datasets['test']

num_train_examples = info.splits['train'].num_examples
num_test_examples = info.splits['test'].num_examples

BUFFER_SIZE = 10000
BATCH_SIZE = 64


def scale(image, label):
    image = tf.cast(image, tf.float32)
    image /= 255
    return image, label


train_dataset = mnist_train.map(scale).cache()
train_dataset = train_dataset.shuffle(BUFFER_SIZE).batch(BATCH_SIZE)

model = tf.keras.Sequential([
    tf.keras.layers.Conv2D(32, 3, activation='relu', input_shape=(
        28, 28, 1)),
    tf.keras.layers.MaxPooling2D(),
    tf.keras.layers.Flatten(),
    tf.keras.layers.Dense(64, activation='relu'),
    tf.keras.layers.Dense(10, activation='softmax')
])

model.compile(loss='sparse_categorical_crossentropy',
              optimizer=tf.keras.optimizers.Adam(),
              metrics=['accuracy'])
model.fit(train_dataset, epochs=12)
```

Please note that all the files in the same directory tree as the python script will be packaged in the docker image created, along with the python file. It's recommended to create a new directory to house each cloud project which includes necessary files and nothing else, to optimize image build times.

**4. Using `run` within a notebook script that contains the `tf.keras` model.**

![Image of colab](https://github.com/tensorflow/cloud/blob/master/images/colab.png)

In this use case, `entry_point` should be `None` and `docker_image_bucket_name` must be specified, to ensure the build can be stored and published.

### Cluster and distribution strategy configuration

By default, `run` API takes care of wrapping your model code in a TensorFlow distribution strategy based on the cluster configuration you have provided.

***No distribution***

CPU chief config and no additional workers

```python
tfc.run(entry_point='mnist_example.py',
        chief_config=tfc.COMMON_MACHINE_CONFIGS['CPU'])
```

***OneDeviceStrategy***

1 GPU on chief (defaults to `AcceleratorType.NVIDIA_TESLA_T4`) and no additional workers. 

```python
tfc.run(entry_point='mnist_example.py')
```

***MirroredStrategy***

Chief config with multiple GPUS (`AcceleratorType.NVIDIA_TESLA_V100`).

```python
tfc.run(entry_point='mnist_example.py',
        chief_config=tfc.COMMON_MACHINE_CONFIGS['V100_4X'])
```

***MultiWorkerMirroredStrategy***

Chief config with 1 GPU and 2 workers each with 8 GPUs (`AcceleratorType.NVIDIA_TESLA_V100`).


```python
tfc.run(entry_point='mnist_example.py',
        chief_config=tfc.COMMON_MACHINE_CONFIGS['V100_1X'],
        worker_count=2,
        worker_config=tfc.COMMON_MACHINE_CONFIGS['V100_8X'])
```

***TPUStrategy***

Chief config with 1 CPU and 1 worker with TPU.

```python
tfc.run(entry_point="mnist_example.py",
        chief_config=tfc.COMMON_MACHINE_CONFIGS["CPU"],
        worker_count=1,
        worker_config=tfc.COMMON_MACHINE_CONFIGS["TPU"])
```

Please note that TPUStrategy with TensorFlow Cloud works only with TF version 2.1 as this is the latest version supported by [AI Platform cloud TPU](https://cloud.google.com/ai-platform/training/docs/runtime-version-list#tpu-support)

***Custom distribution strategy***

If you would like to take care of specifying distribution strategy in your model code and do not want `run` API to create a strategy, then set `distribution_stategy` as `None`. This will be required for example when you are using `strategy.experimental_distribute_dataset`.

```python
tfc.run(entry_point='mnist_example.py',
        distribution_strategy=None,
        worker_count=2)
```

#### What happens when you call run?

The API call will encompass the following:
1. Making code entities such as a Keras script/notebook, **cloud and distribution ready**.
2. Converting this distribution entity into a **docker container** with the required dependencies.
3. **Deploy** this container at scale and train using TensorFlow distribution strategies.
4. **Stream logs** and monitor them on hosted TensorBoard, manage checkpoint storage.

By default, we will use local docker daemon for building and publishing docker images to Google container registry. Images are published to `gcr.io/your-gcp-project-id`. If you specify `docker_image_bucket_name`, then we will use [Google Cloud build](https://cloud.google.com/cloud-build) to build and publish docker images. 

We use [Google AI platform](https://cloud.google.com/ai-platform/) for deploying docker images on GCP.

Please note that, when `entry_point` argument is specified, all the files in the same directory tree as `entry_point` will be packaged in the docker image created, along with the `entry_point` file.

Please see `run` API documentation for detailed information on the parameters and how you can modify the above processes to suit your needs. 

### End to end examples

```shell
cd src/python/tensorflow_cloud/core
python tests/examples/call_run_on_script_with_keras_fit.py
```

- [Using a python file as `entry_point` (Keras fit API)](https://github.com/tensorflow/cloud/blob/master/src/python/tensorflow_cloud/core/tests/examples/call_run_on_script_with_keras_fit.py).
- [Using a python file as `entry_point` (Keras custom training loop)](https://github.com/tensorflow/cloud/blob/master/src/python/tensorflow_cloud/core/tests/examples/call_run_on_script_with_keras_ctl.py).
- [Using a python file as `entry_point` (Keras save and load)](https://github.com/tensorflow/cloud/blob/master/src/python/tensorflow_cloud/core/tests/examples/call_run_on_script_with_keras_save_and_load.py).
- [Using a notebook file as `entry_point`](https://github.com/tensorflow/cloud/blob/master/src/python/tensorflow_cloud/core/tests/examples/call_run_on_notebook_with_keras_fit.py).
- [Using `run` within a python script that contains the `tf.keras` model](https://github.com/tensorflow/cloud/blob/master/src/python/tensorflow_cloud/core/tests/examples/call_run_within_script_with_keras_fit.py).
- [Using cloud build instead of local docker](https://github.com/tensorflow/cloud/blob/master/src/python/tensorflow_cloud/core/tests/examples/call_run_on_script_with_keras_fit_cloud_build.py).
- [Run AutoKeras with TensorFlow Cloud](https://github.com/tensorflow/cloud/blob/master/src/python/tensorflow_cloud/core/tests/examples/call_run_within_script_with_autokeras.py).

### Running unit tests

```shell
pytest src/python/tensorflow_cloud/core/tests/unit/
```

### Local vs remote training

Things to keep in mind when running your jobs remotely:

[Coming soon]

### Debugging workflow

Here are some tips for fixing unexpected issues.

#### Operation disallowed within distribution strategy scope

**Error like**: Creating a generator within a strategy scope is disallowed, because there is ambiguity on how to replicate a generator (e.g. should it be copied so that each replica gets the same random numbers, or 'split' so that each replica gets different random numbers).

**Solution**: Passing `distribution_strategy='auto'` to `run` API wraps all of your script in a TF distribution strategy based on the cluster configuration provided. You will see the above error or something similar to it, if for some reason an operation is not allowed inside distribution strategy scope. To fix the error, please pass `None` to the `distribution_strategy` param and create a strategy instance as part of your training code as shown in [this](https://github.com/tensorflow/cloud/blob/master/src/python/tensorflow_cloud/core/tests/testdata/save_and_load.py) example.

<<<<<<< HEAD
**Error like**: requests.exceptions.ConnectionError: ('Connection aborted.', timeout('The write operation timed out'))

**Solution**: The directory being used as an entry point likely has too much data for the image to successfully build, and there may be extraneous data included in the build. Reformat your directory structure such that the folder which contains the entry point only includes files necessary for the current project. 

### Version not supported for TPU training
=======
#### Version not supported for TPU training
>>>>>>> 6c8ba639

**Error like**: There was an error submitting the job.Field: tpu_tf_version Error: The specified runtime version '2.3' is not supported for TPU training. Please specify a different runtime version.

**Solution**: Please use TF version 2.1. See TPU Strategy in [Cluster and distribution strategy configuration section](#cluster-and-distribution-strategy-configuration).

#### TF nightly build.

**Warning like**: Docker base image '2.4.0.dev20200720' does not exist. Using the latest TF nightly build.

**Solution**: If you do not provide `docker_base_image` param, then by default we use pre-built TF docker images as base image. If you do not have TF installed on the environment where `run` is called, then TF docker image for the `latest` stable release will be used. Otherwise, the version of the docker image will match the locally installed TF version. However, pre-built TF docker images aren't available for TF nightlies except for the latest. So, if your local TF is an older nightly version, we upgrade to the latest nightly automatically and raise this warning.

### Coming up

- Distributed Keras tuner support.

## Contributing

We welcome community contributions, see [CONTRIBUTING.md](CONTRIBUTING.md) and, for style help,
[Writing TensorFlow documentation](https://www.tensorflow.org/community/documentation)
guide.

## License

[Apache License 2.0](LICENSE)<|MERGE_RESOLUTION|>--- conflicted
+++ resolved
@@ -395,15 +395,12 @@
 
 **Solution**: Passing `distribution_strategy='auto'` to `run` API wraps all of your script in a TF distribution strategy based on the cluster configuration provided. You will see the above error or something similar to it, if for some reason an operation is not allowed inside distribution strategy scope. To fix the error, please pass `None` to the `distribution_strategy` param and create a strategy instance as part of your training code as shown in [this](https://github.com/tensorflow/cloud/blob/master/src/python/tensorflow_cloud/core/tests/testdata/save_and_load.py) example.
 
-<<<<<<< HEAD
+#### Docker image build timeout
 **Error like**: requests.exceptions.ConnectionError: ('Connection aborted.', timeout('The write operation timed out'))
 
 **Solution**: The directory being used as an entry point likely has too much data for the image to successfully build, and there may be extraneous data included in the build. Reformat your directory structure such that the folder which contains the entry point only includes files necessary for the current project. 
 
-### Version not supported for TPU training
-=======
 #### Version not supported for TPU training
->>>>>>> 6c8ba639
 
 **Error like**: There was an error submitting the job.Field: tpu_tf_version Error: The specified runtime version '2.3' is not supported for TPU training. Please specify a different runtime version.
 
