--- conflicted
+++ resolved
@@ -25,12 +25,7 @@
         "keras-tuner",
         "tensorboard>=2.3.0",
         "tensorflow>=1.15.0,<3.0",
-<<<<<<< HEAD
-        "tensorflow_datasets<3.1.0"
-        "tensorflow_datasets<3.1.0",
-=======
         "tensorflow_datasets",
->>>>>>> 034d3612
         "tensorflow_transform",
     ]
 
